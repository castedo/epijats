--- conflicted
+++ resolved
@@ -32,12 +32,8 @@
             if latest_edid > edition.edid:
                 edidata["newer_edid"] = str(latest_edid)
             ret['edition'] = edidata
-<<<<<<< HEAD
-            ret['date'] = edition.date
-=======
             if hasattr(edition, 'date'):  # date added in hidos 2.0
                 ret['date'] = edition.date
->>>>>>> 0c7ce52d
 
             os.makedirs(cached.parent, exist_ok=True)
             ret.dump_xml(cached)
